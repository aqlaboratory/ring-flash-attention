import torch
import torch.distributed as dist
from flash_attn.flash_attn_interface import (
    _flash_attn_varlen_forward,
    _flash_attn_varlen_backward,
)
<<<<<<< HEAD
from .utils import get_default_args
import logging
=======
from .utils import get_default_args, AllGatherComm as Comm

>>>>>>> acd4610b

def llama3_flash_attn_prepare_cu_seqlens(
    cu_seqlens: torch.Tensor, causal: bool, rank: int, world_size: int
):
    """
    Args:
        cu_seqlens: torch.Tensor, the cu_seqlens of all the sequences across the ring process group.

    Returns:
        cu_seqlens_q: torch.Tensor, the cu_seqlens of the q slice for this rank.
        cu_seqlens_k: torch.Tensor, the cu_seqlens of the k slice that the local q need. Note
            that this may be longer than `total_seq_len // world_size`.
        local_k_slice: slice, the slice of the k that the local q need. Note
            that this may be longer than `total_seq_len // world_size`.
    """
    total_length = cu_seqlens[-1]
    assert total_length % world_size == 0
    length_per_rank = total_length // world_size
    left = torch.searchsorted(cu_seqlens, rank * length_per_rank)
    right = torch.searchsorted(cu_seqlens, (rank + 1) * length_per_rank)
    length_per_rank = length_per_rank.item()

    # after this, cu_seqlens[left:right + 1] contains all the sequence for this rank
    if cu_seqlens[left] != rank * length_per_rank:
        left -= 1
    left = left.item()
    right = right.item()

    # q is always the same. just calculate the cu_seqlens for the local slice
    cu_seqlens_q = cu_seqlens[left : right + 1].clone()
    cu_seqlens_q -= rank * length_per_rank
    cu_seqlens_q[0] = 0
    cu_seqlens_q[-1] = length_per_rank

    cu_seqlens_k = cu_seqlens[left : right + 1].clone()
    if causal:
        # when causal, we hope
        # - the last k seq is of the same length as the last q seq
        slice_right = (rank + 1) * length_per_rank
        cu_seqlens_k[-1] = slice_right
    else:
        # when not causal, we hope
        # - the last k is full seq
        slice_right = cu_seqlens[right].item()

    slice_left = cu_seqlens[left].item()
    cu_seqlens_k -= slice_left

    max_seqlen_q = (cu_seqlens_q[1:] - cu_seqlens_q[:-1]).max().item()
    max_seqlen_k = (cu_seqlens_k[1:] - cu_seqlens_k[:-1]).max().item()
    local_k_slice = slice(slice_left, slice_right)
    return cu_seqlens_q, cu_seqlens_k, max_seqlen_q, max_seqlen_k, local_k_slice


def llama3_flash_attn_varlen_forward(
    process_group,
    q: torch.Tensor,
    k: torch.Tensor,
    v: torch.Tensor,
    cu_seqlens_q,
    cu_seqlens_k,
    max_seqlen_q,
    max_seqlen_k,
    heads_k_stride,
    local_k_slice,
    softmax_scale,
    dropout_p=0,
    causal=True,
    window_size=(-1, -1),
    softcap=0.0,
    alibi_slopes=None,
    deterministic=False,
):
    out_list = []
    lse_list = []

    nheads = q.shape[1]
    total_k, nheads_k, head_dim = k.shape
    assert nheads_k % heads_k_stride == 0

    world_size = dist.get_world_size(process_group)
    kv_buffer = torch.empty(
        (2, total_k * world_size, heads_k_stride, head_dim),
        dtype=k.dtype,
        device=k.device,
    )

    kv_buffer_copy = torch.empty_like(kv_buffer)

    k_0 = k[:, :heads_k_stride].contiguous()
    v_0 = v[:, :heads_k_stride].contiguous()
    comm = Comm(process_group)

    comm.all_gather(kv_buffer_copy[0], k_0)
    comm.all_gather(kv_buffer_copy[1], v_0)

    for i in range(0, nheads_k, heads_k_stride):
        comm.wait()
        kv_buffer, kv_buffer_copy = kv_buffer_copy, kv_buffer

        if i < nheads_k - heads_k_stride:
            # all_gather the next kv slice
            kv_slice_left = i + heads_k_stride
            kv_slice_right = kv_slice_left + heads_k_stride
            send_k = k[:, kv_slice_left:kv_slice_right].contiguous()
            send_v = v[:, kv_slice_left:kv_slice_right].contiguous()
            comm.all_gather(kv_buffer_copy[0], send_k)
            comm.all_gather(kv_buffer_copy[1], send_v)

        q_i = q[:, i * nheads // nheads_k : (i + heads_k_stride) * nheads // nheads_k]
        k_i = kv_buffer[0][local_k_slice]
        v_i = kv_buffer[1][local_k_slice]
        logging.debug(f"fwd i {i} k_ishape {k_i.shape} q.shape {q.shape} kv_buffer[0] {kv_buffer[0].shape} local_k_slice {local_k_slice}")     

        # params = get_default_args(_flash_attn_varlen_forward).copy()
        params = {
                "q": q_i,
                "k": k_i,
                "v": v_i,
                "cu_seqlens_q": cu_seqlens_q,
                "cu_seqlens_k": cu_seqlens_k,
                "max_seqlen_q": max_seqlen_q,
                "max_seqlen_k": max_seqlen_k,
                "dropout_p": dropout_p,
                "softmax_scale": softmax_scale,
                "causal": causal,
<<<<<<< HEAD
                "window_size_left": window_size[0],
                "window_size_right": window_size[1],
                "softcap": softcap,
=======
>>>>>>> acd4610b
                "alibi_slopes": alibi_slopes,
                "return_softmax": True and dropout_p > 0,
        }
        # out, _, _, _, _, lse, _, _ = _flash_attn_varlen_forward(**params)
        out, lse, _, _ = _flash_attn_varlen_forward(
            **params
        )
<<<<<<< HEAD
=======
        if "window_size" in params:
            params.update({"window_size": window_size})
        else:
            params.update(
                {
                    "window_size_left": window_size[0],
                    "window_size_right": window_size[1],
                }
            )
        outputs = _flash_attn_varlen_forward(**params)
        if len(outputs) == 8:
            out, _, _, _, _, lse, _, _ = outputs
        else:
            assert len(outputs) == 4
            out, lse, _, _ = outputs
>>>>>>> acd4610b
        out_list.append(out)
        lse_list.append(lse)

    out = torch.cat(out_list, dim=1)
    lse = torch.cat(lse_list, dim=-2)
    return out, lse


def llama3_flash_attn_varlen_backward(
    process_group,
    dout,
    q,
    k,
    v,
    out,
    softmax_lse,  # (h, total)
    cu_seqlens_q,
    cu_seqlens_k,
    max_seqlen_q,
    max_seqlen_k,
    heads_k_stride,
    local_k_slice,
    softmax_scale,
    dropout_p=0,
    causal=True,
    window_size=(-1, -1),
    softcap=0.0,
    alibi_slopes=None,
    deterministic=False,
):
    nheads = q.shape[1]
    total_k, nheads_k, head_dim = k.shape
    assert nheads_k % heads_k_stride == 0

    world_size = dist.get_world_size(process_group)
    kv_buffer = torch.empty(
        (2, total_k * world_size, heads_k_stride, head_dim),
        dtype=k.dtype,
        device=k.device,
    )
    kv_buffer_copy = torch.empty_like(kv_buffer)

    dkv_buffer = torch.empty(
        (2, total_k * world_size, heads_k_stride, head_dim),
        dtype=k.dtype,
        device=k.device,
    )

    if heads_k_stride != nheads_k:
        kv_contiguous_buffer = torch.empty(
            (2, total_k, heads_k_stride, head_dim),
            dtype=k.dtype,
            device=k.device,
        )

    dq = torch.empty_like(q)
    dk = torch.empty_like(k)
    dv = torch.empty_like(v)

    comm = Comm(process_group)

    k_0 = k[:, :heads_k_stride].contiguous()
    v_0 = v[:, :heads_k_stride].contiguous()
    comm.all_gather(kv_buffer_copy[0], k_0)
    comm.all_gather(kv_buffer_copy[1], v_0)

    for i in range(0, nheads_k, heads_k_stride):
        dkv_buffer.zero_()

        q_slice = slice(
            i * nheads // nheads_k, (i + heads_k_stride) * nheads // nheads_k
        )
        q_i = q[:, q_slice]
        dout_i = dout[:, q_slice]
        out_i = out[:, q_slice]
        dq_i = dq[:, q_slice]
        if softmax_lse.dim() == 3:
            lse_i = softmax_lse[:, q_slice].contiguous()
        else:
            lse_i = softmax_lse[q_slice]

        comm.wait()
        kv_buffer, kv_buffer_copy = kv_buffer_copy, kv_buffer

        if i < nheads_k - heads_k_stride:
            # all_gather the next kv slice
            kv_slice_left = i + heads_k_stride
            kv_slice_right = kv_slice_left + heads_k_stride
            send_k = k[:, kv_slice_left:kv_slice_right].contiguous()
            send_v = v[:, kv_slice_left:kv_slice_right].contiguous()
<<<<<<< HEAD
            async_handles.register(
                dist.all_gather_into_tensor(
                    kv_buffer_copy[0], send_k, group=process_group, async_op=True
                )
            )
            async_handles.register(
                dist.all_gather_into_tensor(
                    kv_buffer_copy[1], send_v, group=process_group, async_op=True
                )
            )
=======
            comm.all_gather(kv_buffer_copy[0], send_k)
            comm.all_gather(kv_buffer_copy[1], send_v)

>>>>>>> acd4610b
        k_i = kv_buffer[0][local_k_slice]
        v_i = kv_buffer[1][local_k_slice]
        dk_i = dkv_buffer[0][local_k_slice]
        dv_i = dkv_buffer[1][local_k_slice]
        logging.debug(f"bwd i {i} q_slice {q_slice} k_ishape {k_i.shape} dv_i.shape {dv_i.shape} q.shape {q.shape}")  

        # params = get_default_args(_flash_attn_varlen_backward).copy()
        params = {
                "dout": dout_i,
                "q": q_i,
                "k": k_i,
                "v": v_i,
                "out": out_i,
                "softmax_lse": lse_i,
                "dq": dq_i,
                "dk": dk_i,
                "dv": dv_i,
                "cu_seqlens_q": cu_seqlens_q,
                "cu_seqlens_k": cu_seqlens_k,
                "max_seqlen_q": max_seqlen_q,
                "max_seqlen_k": max_seqlen_k,
                "dropout_p": dropout_p,
                "softmax_scale": softmax_scale,
                "causal": causal,
<<<<<<< HEAD
                "window_size_left": window_size[0],
                "window_size_right": window_size[1],
                "softcap": softcap,
                "alibi_slopes": alibi_slopes,
                "deterministic": deterministic,
        }
=======
                "alibi_slopes": alibi_slopes,
                "deterministic": deterministic,
            }
        )
        if "window_size" in params:
            params.update({"window_size": window_size})
        else:
            params.update(
                {
                    "window_size_left": window_size[0],
                    "window_size_right": window_size[1],
                }
            )
>>>>>>> acd4610b
        _flash_attn_varlen_backward(**params)

        if heads_k_stride != nheads_k:
            # reduce_scatter needs contiguous buffer
            dk_i = kv_contiguous_buffer[0]
            dv_i = kv_contiguous_buffer[1]
        else:
            dk_i = dk
            dv_i = dv

        dist.reduce_scatter_tensor(dk_i, dkv_buffer[0], group=process_group)
        dist.reduce_scatter_tensor(dv_i, dkv_buffer[1], group=process_group)

        if heads_k_stride != nheads_k:
            dk[:, i : i + heads_k_stride] = dk_i
            dv[:, i : i + heads_k_stride] = dv_i

    return dq, dk, dv


class Llama3FlashAttnVarlenFunc(torch.autograd.Function):
    @staticmethod
    def forward(
        ctx,
        q,
        k,
        v,
        cu_seqlens_q,
        cu_seqlens_k,
        max_seqlen_q,
        max_seqlen_k,
        heads_k_stride,
        local_k_slice,
        dropout_p,
        softmax_scale,
        causal,
        window_size,
        alibi_slopes,
        deterministic,
        return_softmax,
        group,
    ):
        if softmax_scale is None:
            softmax_scale = q.shape[-1] ** (-0.5)

        assert alibi_slopes is None
        k = k.contiguous()
        v = v.contiguous()
        out, softmax_lse = llama3_flash_attn_varlen_forward(
            group,
            q,
            k,
            v,
            cu_seqlens_q,
            cu_seqlens_k,
            max_seqlen_q,
            max_seqlen_k,
            heads_k_stride,
            local_k_slice,
            softmax_scale=softmax_scale,
            dropout_p=dropout_p,
            causal=causal,
            window_size=window_size,
            alibi_slopes=alibi_slopes,
            deterministic=False,
        )
        # this should be out_padded
        logging.debug(f"q {q.view(-1, 2048, 8, 64)[0,:2,:3,:4]} out {out.view(-1, 2048, 8, 64)[0,:2,:3,:4]} softmax_lse {softmax_lse.view(8, -1, 2048)[0,:2,:4]}")     
        ctx.save_for_backward(q, k, v, out, softmax_lse, cu_seqlens_q, cu_seqlens_k)
        ctx.max_seqlen_q = max_seqlen_q
        ctx.max_seqlen_k = max_seqlen_k
        ctx.heads_k_stride = heads_k_stride
        ctx.local_k_slice = local_k_slice
        ctx.dropout_p = dropout_p
        ctx.softmax_scale = softmax_scale
        ctx.causal = causal
        ctx.window_size = window_size
        ctx.alibi_slopes = alibi_slopes
        ctx.deterministic = deterministic
        ctx.group = group
        return out if not return_softmax else (out, softmax_lse, None)

    @staticmethod
    def backward(ctx, dout, *args):
        q, k, v, out, softmax_lse, cu_seqlens_q, cu_seqlens_k = ctx.saved_tensors
        dq, dk, dv = llama3_flash_attn_varlen_backward(
            ctx.group,
            dout,
            q,
            k,
            v,
            out,
            softmax_lse,
            cu_seqlens_q,
            cu_seqlens_k,
            ctx.max_seqlen_q,
            ctx.max_seqlen_k,
            ctx.heads_k_stride,
            ctx.local_k_slice,
            softmax_scale=ctx.softmax_scale,
            dropout_p=ctx.dropout_p,
            causal=ctx.causal,
            window_size=ctx.window_size,
            alibi_slopes=ctx.alibi_slopes,
            deterministic=ctx.deterministic,
        )
        return (dq, dk, dv) + (None,) * 15


def llama3_flash_attn_varlen_qkvpacked_func(
    qkv,
    cu_seqlens_q,
    cu_seqlens_k,
    max_seqlen_q,
    max_seqlen_k,
    heads_k_stride,
    local_k_slice,
    dropout_p=0.0,
    softmax_scale=None,
    causal=False,
    window_size=(-1, -1),  # -1 means infinite context window
    alibi_slopes=None,
    deterministic=False,
    return_attn_probs=False,
    group=None,
):
    return Llama3FlashAttnVarlenFunc.apply(
        qkv[:, 0],
        qkv[:, 1],
        qkv[:, 2],
        cu_seqlens_q,
        cu_seqlens_k,
        max_seqlen_q,
        max_seqlen_k,
        heads_k_stride,
        local_k_slice,
        dropout_p,
        softmax_scale,
        causal,
        window_size,
        alibi_slopes,
        deterministic,
        return_attn_probs,
        group,
    )


def llama3_flash_attn_varlen_kvpacked_func(
    q,
    kv,
    cu_seqlens_q,
    cu_seqlens_k,
    max_seqlen_q,
    max_seqlen_k,
    heads_k_stride,
    local_k_slice,
    dropout_p=0.0,
    softmax_scale=None,
    causal=False,
    window_size=(-1, -1),  # -1 means infinite context window
    alibi_slopes=None,
    deterministic=False,
    return_attn_probs=False,
    group=None,
):
    return Llama3FlashAttnVarlenFunc.apply(
        q,
        kv[:, 0],
        kv[:, 1],
        cu_seqlens_q,
        cu_seqlens_k,
        max_seqlen_q,
        max_seqlen_k,
        heads_k_stride,
        local_k_slice,
        dropout_p,
        softmax_scale,
        causal,
        window_size,
        alibi_slopes,
        deterministic,
        return_attn_probs,
        group,
    )


def llama3_flash_attn_varlen_func(
    q,
    k,
    v,
    cu_seqlens_q,
    cu_seqlens_k,
    max_seqlen_q,
    max_seqlen_k,
    heads_k_stride,
    local_k_slice,
    dropout_p=0.0,
    softmax_scale=None,
    causal=False,
    window_size=(-1, -1),  # -1 means infinite context window
    alibi_slopes=None,
    deterministic=False,
    return_attn_probs=False,
    group=None,
):
    return Llama3FlashAttnVarlenFunc.apply(
        q,
        k,
        v,
        cu_seqlens_q,
        cu_seqlens_k,
        max_seqlen_q,
        max_seqlen_k,
        heads_k_stride,
        local_k_slice,
        dropout_p,
        softmax_scale,
        causal,
        window_size,
        alibi_slopes,
        deterministic,
        return_attn_probs,
        group,
    )<|MERGE_RESOLUTION|>--- conflicted
+++ resolved
@@ -4,13 +4,9 @@
     _flash_attn_varlen_forward,
     _flash_attn_varlen_backward,
 )
-<<<<<<< HEAD
-from .utils import get_default_args
 import logging
-=======
 from .utils import get_default_args, AllGatherComm as Comm
 
->>>>>>> acd4610b
 
 def llama3_flash_attn_prepare_cu_seqlens(
     cu_seqlens: torch.Tensor, causal: bool, rank: int, world_size: int
@@ -123,7 +119,7 @@
         q_i = q[:, i * nheads // nheads_k : (i + heads_k_stride) * nheads // nheads_k]
         k_i = kv_buffer[0][local_k_slice]
         v_i = kv_buffer[1][local_k_slice]
-        logging.debug(f"fwd i {i} k_ishape {k_i.shape} q.shape {q.shape} kv_buffer[0] {kv_buffer[0].shape} local_k_slice {local_k_slice}")     
+        # logging.debug(f"fwd i {i} k_ishape {k_i.shape} q.shape {q.shape} kv_buffer[0] {kv_buffer[0].shape} local_k_slice {local_k_slice}")     
 
         # params = get_default_args(_flash_attn_varlen_forward).copy()
         params = {
@@ -137,21 +133,10 @@
                 "dropout_p": dropout_p,
                 "softmax_scale": softmax_scale,
                 "causal": causal,
-<<<<<<< HEAD
-                "window_size_left": window_size[0],
-                "window_size_right": window_size[1],
                 "softcap": softcap,
-=======
->>>>>>> acd4610b
                 "alibi_slopes": alibi_slopes,
                 "return_softmax": True and dropout_p > 0,
         }
-        # out, _, _, _, _, lse, _, _ = _flash_attn_varlen_forward(**params)
-        out, lse, _, _ = _flash_attn_varlen_forward(
-            **params
-        )
-<<<<<<< HEAD
-=======
         if "window_size" in params:
             params.update({"window_size": window_size})
         else:
@@ -167,7 +152,6 @@
         else:
             assert len(outputs) == 4
             out, lse, _, _ = outputs
->>>>>>> acd4610b
         out_list.append(out)
         lse_list.append(lse)
 
@@ -258,27 +242,14 @@
             kv_slice_right = kv_slice_left + heads_k_stride
             send_k = k[:, kv_slice_left:kv_slice_right].contiguous()
             send_v = v[:, kv_slice_left:kv_slice_right].contiguous()
-<<<<<<< HEAD
-            async_handles.register(
-                dist.all_gather_into_tensor(
-                    kv_buffer_copy[0], send_k, group=process_group, async_op=True
-                )
-            )
-            async_handles.register(
-                dist.all_gather_into_tensor(
-                    kv_buffer_copy[1], send_v, group=process_group, async_op=True
-                )
-            )
-=======
             comm.all_gather(kv_buffer_copy[0], send_k)
             comm.all_gather(kv_buffer_copy[1], send_v)
 
->>>>>>> acd4610b
         k_i = kv_buffer[0][local_k_slice]
         v_i = kv_buffer[1][local_k_slice]
         dk_i = dkv_buffer[0][local_k_slice]
         dv_i = dkv_buffer[1][local_k_slice]
-        logging.debug(f"bwd i {i} q_slice {q_slice} k_ishape {k_i.shape} dv_i.shape {dv_i.shape} q.shape {q.shape}")  
+        # logging.debug(f"bwd i {i} q_slice {q_slice} k_ishape {k_i.shape} dv_i.shape {dv_i.shape} q.shape {q.shape}")  
 
         # params = get_default_args(_flash_attn_varlen_backward).copy()
         params = {
@@ -298,18 +269,10 @@
                 "dropout_p": dropout_p,
                 "softmax_scale": softmax_scale,
                 "causal": causal,
-<<<<<<< HEAD
-                "window_size_left": window_size[0],
-                "window_size_right": window_size[1],
                 "softcap": softcap,
                 "alibi_slopes": alibi_slopes,
                 "deterministic": deterministic,
-        }
-=======
-                "alibi_slopes": alibi_slopes,
-                "deterministic": deterministic,
             }
-        )
         if "window_size" in params:
             params.update({"window_size": window_size})
         else:
@@ -319,7 +282,6 @@
                     "window_size_right": window_size[1],
                 }
             )
->>>>>>> acd4610b
         _flash_attn_varlen_backward(**params)
 
         if heads_k_stride != nheads_k:
